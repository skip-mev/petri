--- conflicted
+++ resolved
@@ -4,20 +4,12 @@
 	"bytes"
 	"context"
 	"fmt"
-<<<<<<< HEAD
-	"github.com/skip-mev/petri/core/v2/provider/clients"
-=======
->>>>>>> 67a425c8
 	"net"
 	"path"
 	"sync"
 	"time"
 
-<<<<<<< HEAD
-=======
-	"github.com/skip-mev/petri/core/v3/provider/clients"
-
->>>>>>> 67a425c8
+
 	"golang.org/x/crypto/ssh"
 
 	"github.com/docker/docker/api/types/container"
@@ -30,6 +22,7 @@
 	"go.uber.org/zap"
 
 	"github.com/skip-mev/petri/core/v3/provider"
+  "github.com/skip-mev/petri/core/v3/provider/clients"
 	"github.com/skip-mev/petri/core/v3/util"
 )
 
@@ -117,22 +110,12 @@
 }
 
 func (t *Task) Initialize(ctx context.Context) error {
-	panic("implement me")
-<<<<<<< HEAD
 }
 
 func (t *Task) Modify(ctx context.Context, definition provider.TaskDefinition) error {
 	panic("implement me")
 }
 
-=======
-}
-
-func (t *Task) Modify(ctx context.Context, definition provider.TaskDefinition) error {
-	panic("implement me")
-}
-
->>>>>>> 67a425c8
 func (t *Task) Destroy(ctx context.Context) error {
 	logger := t.logger.With(zap.String("task", t.GetState().Name))
 	logger.Info("deleting task")
