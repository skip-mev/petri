--- conflicted
+++ resolved
@@ -3,10 +3,7 @@
 import (
 	"context"
 	"fmt"
-<<<<<<< HEAD
-=======
 	"math/rand"
->>>>>>> 50e997fb
 	"net"
 
 	"github.com/docker/docker/api/types/network"
@@ -17,11 +14,6 @@
 
 const providerLabelName = "petri-provider"
 
-<<<<<<< HEAD
-func (p *Provider) createNetwork(ctx context.Context, networkName string) (network.Inspect, error) {
-	p.logger.Info("creating network", zap.String("name", networkName))
-	networkResponse, err := p.dockerClient.NetworkCreate(ctx, networkName, network.CreateOptions{
-=======
 func (p *Provider) initNetwork(ctx context.Context) (network.Inspect, error) {
 	state := p.GetState()
 
@@ -30,7 +22,6 @@
 	subnet2 := rand.Intn(255)
 
 	networkResponse, err := p.dockerClient.NetworkCreate(ctx, state.NetworkName, network.CreateOptions{
->>>>>>> 50e997fb
 		Scope:  "local",
 		Driver: "bridge",
 		Options: map[string]string{ // https://docs.docker.com/engine/reference/commandline/network_create/#bridge-driver-options
@@ -51,15 +42,6 @@
 				{
 					Subnet:  fmt.Sprintf("192.%d.%d.0/24", subnet1, subnet2),
 					Gateway: fmt.Sprintf("192.%d.%d.1", subnet1, subnet2),
-				},
-			},
-		},
-		IPAM: &network.IPAM{
-			Driver: "default",
-			Config: []network.IPAMConfig{
-				{
-					Subnet:  "192.192.192.0/24",
-					Gateway: "192.192.192.1",
 				},
 			},
 		},
