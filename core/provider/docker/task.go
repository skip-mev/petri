--- conflicted
+++ resolved
@@ -4,27 +4,11 @@
 	"bytes"
 	"context"
 	"fmt"
-<<<<<<< HEAD
-	"io"
-=======
->>>>>>> 50e997fb
 	"net"
 	"sync"
 	"time"
 
-<<<<<<< HEAD
-	"github.com/docker/docker/api/types/network"
-	"github.com/docker/docker/pkg/stdcopy"
-	"go.uber.org/zap"
-
-	"github.com/skip-mev/petri/core/v2/util"
-
 	"github.com/docker/docker/api/types/container"
-	"github.com/docker/docker/api/types/filters"
-	"github.com/docker/docker/api/types/image"
-=======
-	"github.com/docker/docker/api/types/container"
->>>>>>> 50e997fb
 	"github.com/docker/docker/api/types/mount"
 	"github.com/docker/docker/pkg/stdcopy"
 	"github.com/docker/go-connections/nat"
@@ -34,18 +18,6 @@
 	"go.uber.org/zap"
 )
 
-<<<<<<< HEAD
-func (p *Provider) CreateTask(ctx context.Context, logger *zap.Logger, definition provider.TaskDefinition) (string, error) {
-	if err := definition.ValidateBasic(); err != nil {
-		return "", fmt.Errorf("failed to validate task definition: %w", err)
-	}
-
-	logger = logger.Named("docker_provider")
-
-	if err := p.pullImage(ctx, definition.Image.Image); err != nil {
-		return "", err
-	}
-=======
 type TaskState struct {
 	Id               string                  `json:"id"`
 	Name             string                  `json:"name"`
@@ -56,7 +28,6 @@
 	BuilderImageName string                  `json:"builder_image_name"`
 	NetworkName      string                  `json:"network_name"`
 }
->>>>>>> 50e997fb
 
 type VolumeState struct {
 	Name string `json:"name"`
@@ -82,23 +53,12 @@
 		return err
 	}
 
-<<<<<<< HEAD
-		_, err = p.CreateVolume(ctx, provider.VolumeDefinition{
-			Name:      volumeName,
-			Size:      "10GB",
-			MountPath: definition.DataDir,
-		})
-		if err != nil {
-			return "", fmt.Errorf("failed to create dataDir: %v", err)
-		}
-=======
 	if err := t.WaitForStatus(ctx, 1*time.Second, provider.TASK_RUNNING); err != nil {
 		return err
 	}
 
 	t.stateMu.Lock()
 	defer t.stateMu.Unlock()
->>>>>>> 50e997fb
 
 	t.state.Status = provider.TASK_RUNNING
 
@@ -114,59 +74,12 @@
 		return err
 	}
 
-<<<<<<< HEAD
-	logger.Debug("creating container", zap.String("name", definition.Name), zap.String("image", definition.Image.Image))
-
-	// network map is volatile, so we need to mutex update it
-	p.networkMu.Lock()
-	ip, err := p.dockerNetworkAllocator.AllocateNext()
-	p.networkMu.Unlock()
-
-	if err != nil {
-		return "", err
-	}
-
-	createdContainer, err := p.dockerClient.ContainerCreate(ctx, &container.Config{
-		Image:      definition.Image.Image,
-		Entrypoint: definition.Entrypoint,
-		Cmd:        definition.Command,
-		Tty:        false,
-		Hostname:   definition.Name,
-		Labels: map[string]string{
-			providerLabelName: p.name,
-		},
-		Env: convertEnvMapToList(definition.Environment),
-	}, &container.HostConfig{
-		Mounts:          mounts,
-		PortBindings:    portBindings,
-		PublishAllPorts: true,
-		NetworkMode:     container.NetworkMode(p.dockerNetworkName),
-	}, &network.NetworkingConfig{
-		EndpointsConfig: map[string]*network.EndpointSettings{
-			p.dockerNetworkName: {
-				IPAMConfig: &network.EndpointIPAMConfig{
-					IPv4Address: ip.String(),
-				},
-			},
-		},
-	}, nil, definition.ContainerName)
-	if err != nil {
-		listeners.CloseAll()
-		return "", err
-	}
-
-	// network map is volatile, so we need to mutex update it
-	p.networkMu.Lock()
-	p.listeners[createdContainer.ID] = listeners
-	p.networkMu.Unlock()
-=======
 	if err := t.WaitForStatus(ctx, 1*time.Second, provider.TASK_STOPPED); err != nil {
 		return err
 	}
 
 	t.stateMu.Lock()
 	defer t.stateMu.Unlock()
->>>>>>> 50e997fb
 
 	t.state.Status = provider.TASK_STOPPED
 
@@ -183,17 +96,8 @@
 	})
 
 	if err != nil {
-<<<<<<< HEAD
-		p.logger.Info("image not found, pulling", zap.String("image", imageName))
-		resp, err := p.dockerClient.ImagePull(ctx, imageName, image.PullOptions{})
-		if err != nil {
-			return err
-		}
-		defer resp.Close()
-=======
-		return err
-	}
->>>>>>> 50e997fb
+		return err
+	}
 
 	if err := t.removeTask(ctx, state.Id); err != nil {
 		return err
@@ -202,46 +106,18 @@
 	return nil
 }
 
-<<<<<<< HEAD
-func (p *Provider) StartTask(ctx context.Context, id string) error {
-	p.logger.Info("starting task", zap.String("id", id))
-	p.networkMu.Lock()
-	defer p.networkMu.Unlock()
-
-	if _, ok := p.listeners[id]; !ok {
-		return fmt.Errorf("task port listeners %s not found", id)
-	}
-
-	p.listeners[id].CloseAll()
-
-	err := p.dockerClient.ContainerStart(ctx, id, container.StartOptions{})
-=======
 func (t *Task) GetExternalAddress(ctx context.Context, port string) (string, error) {
 	state := t.GetState()
 	t.logger.Debug("getting external address", zap.String("id", state.Id))
 
 	dockerContainer, err := t.dockerClient.ContainerInspect(ctx, state.Id)
->>>>>>> 50e997fb
 	if err != nil {
 		return "", fmt.Errorf("failed to inspect container: %w", err)
 	}
 
-<<<<<<< HEAD
-	for {
-		status, err := p.GetTaskStatus(ctx, id)
-		if err != nil {
-			return err
-		}
-
-		if status == provider.TASK_RUNNING {
-			return nil
-		}
-		time.Sleep(time.Millisecond * 100)
-=======
 	portBindings, ok := dockerContainer.NetworkSettings.Ports[nat.Port(fmt.Sprintf("%s/tcp", port))]
 	if !ok || len(portBindings) == 0 {
 		return "", fmt.Errorf("port %s not found", port)
->>>>>>> 50e997fb
 	}
 
 	return fmt.Sprintf("0.0.0.0:%s", portBindings[0].HostPort), nil
@@ -260,16 +136,6 @@
 	return ip, nil
 }
 
-<<<<<<< HEAD
-func (p *Provider) DestroyTask(ctx context.Context, id string) error {
-	p.logger.Info("destroying task", zap.String("id", id))
-	err := p.dockerClient.ContainerRemove(ctx, id, container.RemoveOptions{
-		Force:         true,
-		RemoveVolumes: true,
-	})
-	if err != nil {
-		return err
-=======
 func (t *Task) WaitForStatus(ctx context.Context, interval time.Duration, desiredStatus provider.TaskStatus) error {
 	for {
 		select {
@@ -286,7 +152,6 @@
 			}
 			time.Sleep(interval)
 		}
->>>>>>> 50e997fb
 	}
 }
 
@@ -326,9 +191,6 @@
 		return "", "", 0, err
 	}
 
-<<<<<<< HEAD
-	exec, err := p.dockerClient.ContainerExecCreate(ctx, id, container.ExecOptions{
-=======
 	if status != provider.TASK_RUNNING {
 		return t.runCommandWhileStopped(ctx, cmd)
 	}
@@ -341,7 +203,6 @@
 	t.logger.Debug("running command", zap.String("id", state.Id), zap.Strings("command", cmd))
 
 	exec, err := t.dockerClient.ContainerExecCreate(ctx, state.Id, container.ExecOptions{
->>>>>>> 50e997fb
 		AttachStdout: true,
 		AttachStderr: true,
 		Cmd:          cmd,
@@ -360,11 +221,7 @@
 		return "", "", 0, err
 	}
 
-<<<<<<< HEAD
-	resp, err := p.dockerClient.ContainerExecAttach(ctx, exec.ID, container.ExecAttachOptions{})
-=======
 	resp, err := t.dockerClient.ContainerExecAttach(ctx, exec.ID, container.ExecAttachOptions{})
->>>>>>> 50e997fb
 	if err != nil {
 		return "", "", 0, err
 	}
@@ -373,25 +230,6 @@
 
 	lastExitCode := 0
 
-<<<<<<< HEAD
-	err = util.WaitForCondition(ctx, 10*time.Second, 100*time.Millisecond, func() (bool, error) {
-		execInspect, err := p.dockerClient.ContainerExecInspect(ctx, exec.ID)
-		if err != nil {
-			return false, err
-		}
-
-		if execInspect.Running {
-			return false, nil
-		}
-
-		lastExitCode = execInspect.ExitCode
-
-		return true, nil
-	})
-
-	if err != nil {
-		p.logger.Error("failed to wait for exec", zap.Error(err), zap.String("id", id))
-=======
 	//TODO(Zygimantass): talk with Eric about best practices here
 	ticker := time.NewTicker(1 * time.Second)
 
@@ -418,7 +256,6 @@
 
 	if err != nil {
 		t.logger.Error("failed to wait for exec", zap.Error(err), zap.String("id", t.GetState().Id))
->>>>>>> 50e997fb
 		return "", "", lastExitCode, err
 	}
 
@@ -431,22 +268,14 @@
 	return stdout.String(), stderr.String(), lastExitCode, nil
 }
 
-<<<<<<< HEAD
-func (p *Provider) RunCommandWhileStopped(ctx context.Context, id string, definition provider.TaskDefinition, command []string) (string, string, int, error) {
-=======
 func (t *Task) runCommandWhileStopped(ctx context.Context, cmd []string) (string, string, int, error) {
 	state := t.GetState()
 	definition := t.GetState().Definition
->>>>>>> 50e997fb
 	if err := definition.ValidateBasic(); err != nil {
 		return "", "", 0, fmt.Errorf("failed to validate task definition: %w", err)
 	}
 
-<<<<<<< HEAD
-	p.logger.Debug("running command while stopped", zap.String("id", id), zap.Strings("command", command))
-=======
 	t.logger.Debug("running command while stopped", zap.String("id", state.Id), zap.Strings("command", cmd))
->>>>>>> 50e997fb
 
 	status, err := t.GetStatus(ctx)
 	if err != nil {
@@ -533,17 +362,7 @@
 		return fmt.Errorf("failed to inspect container: %w", err)
 	}
 
-<<<<<<< HEAD
-	ip := container.NetworkSettings.Networks[p.dockerNetworkName].IPAMConfig.IPv4Address
-
-	return ip, nil
-}
-
-func (p *Provider) GetExternalAddress(ctx context.Context, id string, port string) (string, error) {
-	p.logger.Debug("getting external address", zap.String("id", id), zap.String("port", port))
-=======
 	actualStatus, err := t.GetStatus(ctx)
->>>>>>> 50e997fb
 
 	if err != nil {
 		return fmt.Errorf("failed to get task status: %w", err)
@@ -571,14 +390,7 @@
 		return nil
 	}
 
-<<<<<<< HEAD
-	containers, err := p.dockerClient.ContainerList(ctx, container.ListOptions{
-		All:     true,
-		Filters: filters.NewArgs(filters.Arg("label", fmt.Sprintf("%s=%s", providerLabelName, p.name))),
-	})
-=======
 	volume, err := t.dockerClient.VolumeInspect(ctx, state.Volume.Name)
->>>>>>> 50e997fb
 	if err != nil {
 		return fmt.Errorf("failed to inspect volume: %w", err)
 	}
