package provider

import (
	"context"
<<<<<<< HEAD
=======
	"net"
>>>>>>> 50e997fb
	"sync"

	"go.uber.org/zap"
)

// TaskStatus defines the status of a task's underlying workload
type TaskStatus int

// RemoveTaskFunc is a callback function type for removing a task from its provider
type RemoveTaskFunc func(ctx context.Context, taskID string) error

const (
	TASK_STATUS_UNDEFINED TaskStatus = iota
	TASK_RUNNING
	TASK_STOPPED
	TASK_PAUSED
	TASK_RESTARTING
)

// Task is a stateful object that holds the underlying workload's details and tracks the workload's lifecycle
type Task struct {
	Provider Provider

	ID         string
	Definition TaskDefinition
<<<<<<< HEAD
	Sidecars   []*Task
=======
>>>>>>> 50e997fb

	logger   *zap.Logger
	mu       sync.RWMutex
	PreStart func(context.Context, *Task) error
	PostStop func(context.Context, *Task) error
}

type TaskI interface {
	Start(context.Context) error
	Stop(context.Context) error
	Destroy(context.Context) error

	GetDefinition() TaskDefinition

	GetStatus(context.Context) (TaskStatus, error)

	Modify(context.Context, TaskDefinition) error

	WriteFile(context.Context, string, []byte) error
	ReadFile(context.Context, string) ([]byte, error)
	DownloadDir(context.Context, string, string) error

	GetIP(context.Context) (string, error)
	GetExternalAddress(context.Context, string) (string, error)
	DialContext() func(context.Context, string, string) (net.Conn, error)

	RunCommand(context.Context, []string) (string, string, int, error)
}

type ProviderI interface {
	CreateTask(context.Context, TaskDefinition) (TaskI, error) // should this create a TaskI or the resources behind it?
	SerializeTask(context.Context, TaskI) ([]byte, error)
	DeserializeTask(context.Context, []byte) (TaskI, error)

	Teardown(context.Context) error

	SerializeProvider(context.Context) ([]byte, error)
}

// Provider is the representation of any infrastructure provider that can handle
// running arbitrary Docker workloads
type Provider interface {
	CreateTask(context.Context, *zap.Logger, TaskDefinition) (string, error)
	StartTask(context.Context, string) error
	StopTask(context.Context, string) error
	ModifyTask(context.Context, string, TaskDefinition) error
	DestroyTask(context.Context, string) error

	GetTaskStatus(context.Context, string) (TaskStatus, error)

	WriteFile(context.Context, string, string, []byte) error
	ReadFile(context.Context, string, string) ([]byte, error)
	DownloadDir(context.Context, string, string, string) error

	GetIP(context.Context, string) (string, error)
	GetExternalAddress(context.Context, string, string) (string, error)

	Teardown(context.Context) error

	RunCommand(context.Context, string, []string) (string, string, int, error)
	RunCommandWhileStopped(context.Context, string, TaskDefinition, []string) (string, string, int, error)
}<|MERGE_RESOLUTION|>--- conflicted
+++ resolved
@@ -2,10 +2,7 @@
 
 import (
 	"context"
-<<<<<<< HEAD
-=======
 	"net"
->>>>>>> 50e997fb
 	"sync"
 
 	"go.uber.org/zap"
@@ -31,10 +28,6 @@
 
 	ID         string
 	Definition TaskDefinition
-<<<<<<< HEAD
-	Sidecars   []*Task
-=======
->>>>>>> 50e997fb
 
 	logger   *zap.Logger
 	mu       sync.RWMutex
