package provider

import (
	"context"
	"errors"
	"fmt"
<<<<<<< HEAD
=======
	"go.uber.org/zap"
	"golang.org/x/sync/errgroup"
>>>>>>> 87e3f618
	"sync"

	"go.uber.org/zap"
)

// CreateTask creates a task structure and sets up its underlying workload on a provider, including sidecars if there are any in the definition
func CreateTask(ctx context.Context, logger *zap.Logger, provider Provider, definition TaskDefinition) (*Task, error) {
	if err := definition.ValidateBasic(); err != nil {
		return nil, fmt.Errorf("failed to validate task definition: %w", err)
	}

	task := &Task{
		Provider:   provider,
		Definition: definition,
		mu:         sync.RWMutex{},
		logger:     logger.Named("task"),
	}

	task.mu.Lock()
	defer task.mu.Unlock()

	sidecarTasks := make([]*Task, 0)

	var eg errgroup.Group

	for i := range definition.Sidecars {
		sidecar := definition.Sidecars[i]
		eg.Go(func() error {
			if len(sidecar.Sidecars) > 0 {
				return errors.New("sidecar cannot have sidecar")
			}

			id, err := provider.CreateTask(ctx, task.logger, sidecar)
			if err != nil {
				return err
			}

			sidecarTasks = append(sidecarTasks, &Task{
				Provider:   provider,
				Definition: sidecar,
				ID:         id,
				Sidecars:   make([]*Task, 0),
				logger:     task.logger,
			})

			return nil
		})
	}

	
	eg.Go(func() error {
		id, err := provider.CreateTask(ctx, logger, definition)
		if err != nil {
			return err
		}
		
		task.ID = id
		
		return nil
	})
	
	if err := eg.Wait(); err != nil {
		return nil, err
	}
	
	task.Sidecars = sidecarTasks
	return task, nil
}

// Start starts the underlying task's workload including its sidecars if startSidecars is set to true.
// This method does not take a lock on the provider, hence 2 threads may simultaneously call Start on the same task,
// this is not thread-safe: PLEASE DON'T DO THAT.
func (t *Task) Start(ctx context.Context, startSidecars bool) error {
	if startSidecars {
		for _, sidecar := range t.Sidecars {
			err := sidecar.Start(ctx, startSidecars)
			if err != nil {
				return err
			}
		}
	}

	if t.PreStart != nil {
		err := t.PreStart(ctx, t)
		if err != nil {
			return err
		}
	}

	err := t.Provider.StartTask(ctx, t.ID)
	if err != nil {
		return err
	}

	return nil
}

// Stop stops the underlying task's workload including its sidecars if stopSidecars is set to true
func (t *Task) Stop(ctx context.Context, stopSidecars bool) error {
	t.mu.Lock()
	defer t.mu.Unlock()

	if stopSidecars {
		for _, sidecar := range t.Sidecars {
			err := sidecar.Stop(ctx, stopSidecars)
			if err != nil {
				return err
			}
		}
	}

	err := t.Provider.StopTask(ctx, t.ID)

	if t.PostStop != nil {
		err := t.PostStop(ctx, t)
		if err != nil {
			return err
		}
	}

	if err != nil {
		return err
	}

	return nil
}

// WriteFile writes to a file in the task's volume at a relative path
func (t *Task) WriteFile(ctx context.Context, path string, bz []byte) error {
	t.mu.Lock()
	defer t.mu.Unlock()

	return t.Provider.WriteFile(ctx, t.ID, path, bz)
}

// ReadFile returns a file's contents in the task's volume at a relative path
func (t *Task) ReadFile(ctx context.Context, path string) ([]byte, error) {
	t.mu.RLock()
	defer t.mu.RUnlock()

	return t.Provider.ReadFile(ctx, t.ID, path)
}

// DownloadDir downloads a directory from the task's volume at path relPath to a local path localPath
func (t *Task) DownloadDir(ctx context.Context, relPath, localPath string) error {
	t.mu.RLock()
	defer t.mu.RUnlock()

	return t.Provider.DownloadDir(ctx, t.ID, relPath, localPath)
}

// GetIP returns the task's IP
func (t *Task) GetIP(ctx context.Context) (string, error) {
	t.mu.RLock()
	defer t.mu.RUnlock()

	return t.Provider.GetIP(ctx, t.ID)
}

// GetExternalAddress returns the external address for a specific task port in format host:port.
// Providers choose the protocol to return the port for themselves.
func (t *Task) GetExternalAddress(ctx context.Context, port string) (string, error) {
	t.mu.RLock()
	defer t.mu.RUnlock()

	return t.Provider.GetExternalAddress(ctx, t.ID, port)
}

// RunCommand executes a shell command on the task's workload, returning stdout/stderr, the exit code and an error if there is one
func (t *Task) RunCommand(ctx context.Context, command []string) (string, string, int, error) {
	status, err := t.Provider.GetTaskStatus(ctx, t.ID)
	if err != nil {
		t.logger.Error("failed to get task status", zap.Error(err), zap.Any("definition", t.Definition))
		return "", "", 0, err
	}

	if status == TASK_RUNNING {
		t.mu.Lock()
		defer t.mu.Unlock()
		t.logger.Info("running command", zap.Strings("command", command), zap.String("status", "running"))
		return t.Provider.RunCommand(ctx, t.ID, command)
	}

	t.mu.Lock()
	defer t.mu.Unlock()

	t.logger.Info("running command", zap.Strings("command", command), zap.String("status", "not running"))
	return t.Provider.RunCommandWhileStopped(ctx, t.ID, t.Definition, command)
}

// GetStatus returns the task's underlying workload's status
func (t *Task) GetStatus(ctx context.Context) (TaskStatus, error) {
	t.mu.RLock()
	defer t.mu.RUnlock()

	return t.Provider.GetTaskStatus(ctx, t.ID)
}

// Destroy destroys the task's underlying workload, including it's sidecars if destroySidecars is set to true
func (t *Task) Destroy(ctx context.Context, destroySidecars bool) error {
	t.mu.Lock()
	defer t.mu.Unlock()

	if destroySidecars {
		for _, sidecar := range t.Sidecars {
			err := sidecar.Destroy(ctx, destroySidecars)
			if err != nil {
				return err
			}
		}
	}

	err := t.Provider.DestroyTask(ctx, t.ID)
	if err != nil {
		return err
	}

	return nil
}

// SetPreStart sets a task's hook function that gets called right before the task's underlying workload is about to be started
func (t *Task) SetPreStart(f func(context.Context, *Task) error) {
	t.mu.Lock()
	defer t.mu.Unlock()

	t.PreStart = f
}

// SetPostStop sets a task's hook function that gets called right after the task's underlying workload is stopped
func (t *Task) SetPostStop(f func(context.Context, *Task) error) {
	t.mu.Lock()
	defer t.mu.Unlock()

	t.PostStop = f
}<|MERGE_RESOLUTION|>--- conflicted
+++ resolved
@@ -4,14 +4,10 @@
 	"context"
 	"errors"
 	"fmt"
-<<<<<<< HEAD
-=======
+	"sync"
+
 	"go.uber.org/zap"
 	"golang.org/x/sync/errgroup"
->>>>>>> 87e3f618
-	"sync"
-
-	"go.uber.org/zap"
 )
 
 // CreateTask creates a task structure and sets up its underlying workload on a provider, including sidecars if there are any in the definition
@@ -58,22 +54,21 @@
 		})
 	}
 
-	
 	eg.Go(func() error {
 		id, err := provider.CreateTask(ctx, logger, definition)
 		if err != nil {
 			return err
 		}
-		
+
 		task.ID = id
-		
+
 		return nil
 	})
-	
+
 	if err := eg.Wait(); err != nil {
 		return nil, err
 	}
-	
+
 	task.Sidecars = sidecarTasks
 	return task, nil
 }
