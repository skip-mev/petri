package types

import (
	"context"
	"fmt"

<<<<<<< HEAD
	rpchttp "github.com/cometbft/cometbft/rpc/client/http"
	sdk "github.com/cosmos/cosmos-sdk/types"
	"go.uber.org/zap"
	"google.golang.org/grpc"

	"github.com/skip-mev/petri/core/v2/provider"
=======
	"go.uber.org/zap"

	rpchttp "github.com/cometbft/cometbft/rpc/client/http"
	sdk "github.com/cosmos/cosmos-sdk/types"
	"google.golang.org/grpc"

	"github.com/skip-mev/petri/core/v3/provider"
>>>>>>> 50e997fb
)

// NodeOptions is a struct that contains the options for creating a node
type NodeOptions struct {
	NodeDefinitionModifier NodeDefinitionModifier // NodeDefinitionModifier is a function that modifies a node's definition
}

// NodeConfig is the configuration structure for a logical node.
type NodeConfig struct {
	Name  string // Name is the name of the node
	Index int    // Index denotes which node this is in the Validators/Nodes array

	IsValidator bool // IsValidator denotes whether this node is a validator

	ChainConfig ChainConfig // ChainConfig is the config of the chain this node is running on
}

func (c NodeConfig) ValidateBasic() error {
	if c.Name == "" {
		return fmt.Errorf("name cannot be empty")
	}

	if err := c.ChainConfig.ValidateBasic(); err != nil {
		return err
	}

	return nil
}

func (c NodeConfig) ValidateBasic() error {
	if c.Name == "" {
		return fmt.Errorf("name cannot be empty")
	}

	if c.Chain == nil {
		return fmt.Errorf("chain cannot be nil")
	}

	if c.Provider == nil {
		return fmt.Errorf("provider cannot be nil")
	}

	return nil
}

// NodeDefinitionModifier is a type of function that given a NodeConfig modifies the task definition. It usually
// modifies the entrypoint. This function is typically called in NodeCreator
// before the task is created
type NodeDefinitionModifier func(provider.TaskDefinition, NodeConfig) provider.TaskDefinition

// NodeCreator is a type of function that given a NodeConfig creates a new logical node
type NodeCreator func(context.Context, *zap.Logger, provider.ProviderI, NodeConfig, NodeOptions) (NodeI, error)

// NodeRestorer is a type of function that given a NodeState restores a logical node
type NodeRestorer func(context.Context, *zap.Logger, []byte, provider.ProviderI) (NodeI, error)

// NodeI represents an interface for a  logical node that is running on a chain
type NodeI interface {
	provider.TaskI

	// GetConfig returns the configuration of the node
	GetConfig() NodeConfig

	// GetTMClient returns the CometBFT RPC client of the node
	GetTMClient(context.Context) (*rpchttp.HTTP, error)
	// GetGRPCClient returns the gRPC client of the node
	GetGRPCClient(context.Context) (*grpc.ClientConn, error)

	// Height returns the current height of the node
	Height(context.Context) (uint64, error)

	// InitHome creates a home directory on the node
	InitHome(context.Context) error

	// AddGenesisAccount adds a genesis account to the node's genesis file
	AddGenesisAccount(context.Context, string, []sdk.Coin) error
	// GenerateGenTx creates a genesis transaction using the validator's key on the node
	GenerateGenTx(context.Context, sdk.Coin) error
	// CopyGenTx copies the genesis transaction to another node
	CopyGenTx(context.Context, NodeI) error
	// CollectGenTxs collects all of the genesis transactions on the node and creates the genesis file
	CollectGenTxs(context.Context) error

	// GenesisFileContent returns the contents of the genesis file on the node
	GenesisFileContent(context.Context) ([]byte, error)
	// OverwriteGenesisFile overwrites the genesis file on the node with the given contents
	OverwriteGenesisFile(context.Context, []byte) error

	// CreateWallet creates a Cosmos wallet on the node
	CreateWallet(context.Context, string, WalletConfig) (WalletI, error)
	// RecoverKey creates a Cosmos wallet on the node given a mnemonic
	RecoverKey(context.Context, string, string) error
	// KeyBech32 returns the Bech32 address of a key on the node
	KeyBech32(context.Context, string, string) (string, error)

	// SetDefaultConfigs sets the default configurations for the app and consensus of the node
	SetDefaultConfigs(context.Context) error
	// SetPersistentPeers takes in a comma-delimited peer string (nodeid1@host1:port1,nodeid2@host2:port2) and writes it
	// to the consensus config file on the node
	SetPersistentPeers(context.Context, string) error

	// NodeId returns the p2p peer ID of the node
	NodeId(context.Context) (string, error)

	// GetDefinition returns the task definition of the node
	GetDefinition() provider.TaskDefinition

	// GetIP returns the IP address of the node
	GetIP(context.Context) (string, error)

	// Serialize serializes the node
	Serialize(context.Context, provider.ProviderI) ([]byte, error)
}<|MERGE_RESOLUTION|>--- conflicted
+++ resolved
@@ -4,14 +4,6 @@
 	"context"
 	"fmt"
 
-<<<<<<< HEAD
-	rpchttp "github.com/cometbft/cometbft/rpc/client/http"
-	sdk "github.com/cosmos/cosmos-sdk/types"
-	"go.uber.org/zap"
-	"google.golang.org/grpc"
-
-	"github.com/skip-mev/petri/core/v2/provider"
-=======
 	"go.uber.org/zap"
 
 	rpchttp "github.com/cometbft/cometbft/rpc/client/http"
@@ -19,7 +11,6 @@
 	"google.golang.org/grpc"
 
 	"github.com/skip-mev/petri/core/v3/provider"
->>>>>>> 50e997fb
 )
 
 // NodeOptions is a struct that contains the options for creating a node
@@ -44,22 +35,6 @@
 
 	if err := c.ChainConfig.ValidateBasic(); err != nil {
 		return err
-	}
-
-	return nil
-}
-
-func (c NodeConfig) ValidateBasic() error {
-	if c.Name == "" {
-		return fmt.Errorf("name cannot be empty")
-	}
-
-	if c.Chain == nil {
-		return fmt.Errorf("chain cannot be nil")
-	}
-
-	if c.Provider == nil {
-		return fmt.Errorf("provider cannot be nil")
 	}
 
 	return nil
