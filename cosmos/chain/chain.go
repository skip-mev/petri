--- conflicted
+++ resolved
@@ -2,10 +2,7 @@
 
 import (
 	"context"
-<<<<<<< HEAD
-=======
 	"encoding/json"
->>>>>>> 50e997fb
 	"fmt"
 	"math"
 	"strings"
@@ -13,23 +10,15 @@
 	"time"
 
 	sdkmath "cosmossdk.io/math"
-<<<<<<< HEAD
-=======
-
->>>>>>> 50e997fb
+
 	rpchttp "github.com/cometbft/cometbft/rpc/client/http"
 	"github.com/cosmos/cosmos-sdk/types"
 	"go.uber.org/zap"
 	"golang.org/x/sync/errgroup"
 	"google.golang.org/grpc"
 
-<<<<<<< HEAD
-	"github.com/skip-mev/petri/core/v2/provider"
-	petritypes "github.com/skip-mev/petri/core/v2/types"
-=======
 	"github.com/skip-mev/petri/core/v3/provider"
 	petritypes "github.com/skip-mev/petri/core/v3/types"
->>>>>>> 50e997fb
 )
 
 type PackagedState struct {
@@ -61,22 +50,15 @@
 var _ petritypes.ChainI = &Chain{}
 
 // CreateChain creates the Chain object and initializes the node tasks, their backing compute and the validator wallets
-<<<<<<< HEAD
-func CreateChain(ctx context.Context, logger *zap.Logger, infraProvider provider.Provider, config petritypes.ChainConfig) (*Chain, error) {
-=======
 func CreateChain(ctx context.Context, logger *zap.Logger, infraProvider provider.ProviderI, config petritypes.ChainConfig, opts petritypes.ChainOptions) (*Chain, error) {
->>>>>>> 50e997fb
 	if err := config.ValidateBasic(); err != nil {
 		return nil, fmt.Errorf("failed to validate chain config: %w", err)
 	}
 
-<<<<<<< HEAD
-=======
 	if err := opts.ValidateBasic(); err != nil {
 		return nil, fmt.Errorf("failed to validate chain options: %w", err)
 	}
 
->>>>>>> 50e997fb
 	var chain Chain
 
 	chain.mu = sync.RWMutex{}
@@ -106,14 +88,8 @@
 				Index:       i,
 				Name:        validatorName,
 				IsValidator: true,
-<<<<<<< HEAD
-				Provider:    infraProvider,
-				Chain:       &chain,
-			})
-=======
 				ChainConfig: config,
 			}, opts.NodeOptions)
->>>>>>> 50e997fb
 			if err != nil {
 				return err
 			}
@@ -140,14 +116,8 @@
 				Index:       i,
 				Name:        nodeName,
 				IsValidator: true,
-<<<<<<< HEAD
-				Provider:    infraProvider,
-				Chain:       &chain,
-			})
-=======
 				ChainConfig: config,
 			}, opts.NodeOptions)
->>>>>>> 50e997fb
 			if err != nil {
 				return err
 			}
@@ -215,11 +185,8 @@
 		return 0, err
 	}
 
-<<<<<<< HEAD
-=======
 	c.logger.Debug("fetching height from", zap.String("node", node.GetDefinition().Name), zap.String("ip", client.Remote()))
 
->>>>>>> 50e997fb
 	status, err := client.Status(context.Background())
 	if err != nil {
 		return 0, err
@@ -239,21 +206,13 @@
 
 	genesisCoin := types.Coin{
 		Amount: sdkmath.NewIntFromBigInt(c.GetConfig().GetGenesisBalance()).MulRaw(decimalPow),
-<<<<<<< HEAD
-		Denom:  c.Config.Denom,
-=======
 		Denom:  c.GetConfig().Denom,
->>>>>>> 50e997fb
 	}
 	c.logger.Info("creating genesis accounts", zap.String("coin", genesisCoin.String()))
 
 	genesisSelfDelegation := types.Coin{
 		Amount: sdkmath.NewIntFromBigInt(c.GetConfig().GetGenesisDelegation()).MulRaw(decimalPow),
-<<<<<<< HEAD
-		Denom:  c.Config.Denom,
-=======
 		Denom:  c.GetConfig().Denom,
->>>>>>> 50e997fb
 	}
 	c.logger.Info("creating genesis self-delegations", zap.String("coin", genesisSelfDelegation.String()))
 
@@ -265,20 +224,12 @@
 		v := v
 		idx := idx
 		eg.Go(func() error {
-<<<<<<< HEAD
-			c.logger.Info("setting up validator home dir", zap.String("validator", v.GetTask().Definition.Name))
-=======
 			c.logger.Info("setting up validator home dir", zap.String("validator", v.GetDefinition().Name))
->>>>>>> 50e997fb
 			if err := v.InitHome(ctx); err != nil {
 				return fmt.Errorf("error initializing home dir: %v", err)
 			}
 
-<<<<<<< HEAD
-			validatorWallet, err := v.CreateWallet(ctx, petritypes.ValidatorKeyName, c.Config.WalletConfig)
-=======
 			validatorWallet, err := v.CreateWallet(ctx, petritypes.ValidatorKeyName, opts.WalletConfig)
->>>>>>> 50e997fb
 			if err != nil {
 				return err
 			}
@@ -306,11 +257,7 @@
 		n := n
 
 		eg.Go(func() error {
-<<<<<<< HEAD
-			c.logger.Info("setting up node home dir", zap.String("node", n.GetTask().Definition.Name))
-=======
 			c.logger.Info("setting up node home dir", zap.String("node", n.GetDefinition().Name))
->>>>>>> 50e997fb
 			if err := n.InitHome(ctx); err != nil {
 				return err
 			}
@@ -324,11 +271,7 @@
 	}
 
 	c.logger.Info("adding faucet genesis")
-<<<<<<< HEAD
-	faucetWallet, err := c.BuildWallet(ctx, petritypes.FaucetAccountKeyName, "", c.Config.WalletConfig)
-=======
 	faucetWallet, err := c.BuildWallet(ctx, petritypes.FaucetAccountKeyName, "", opts.WalletConfig)
->>>>>>> 50e997fb
 	if err != nil {
 		return err
 	}
@@ -345,34 +288,6 @@
 
 	for i := 1; i < len(c.Validators); i++ {
 		validatorN := c.Validators[i]
-<<<<<<< HEAD
-		validatorWalletAddress := c.ValidatorWallets[i].FormattedAddress()
-		eg.Go(func() error {
-			bech32, err := validatorN.KeyBech32(ctx, petritypes.ValidatorKeyName, "acc")
-			if err != nil {
-				return err
-			}
-
-			c.logger.Info("setting up validator keys", zap.String("validator", validatorN.GetTask().Definition.Name), zap.String("address", bech32))
-			if err := firstValidator.AddGenesisAccount(ctx, bech32, genesisAmounts); err != nil {
-				return err
-			}
-
-			if err := firstValidator.AddGenesisAccount(ctx, validatorWalletAddress, genesisAmounts); err != nil {
-				return err
-			}
-
-			if err := validatorN.CopyGenTx(ctx, firstValidator); err != nil {
-				return err
-			}
-
-			return nil
-		})
-	}
-
-	if err := eg.Wait(); err != nil {
-		return err
-=======
 
 		bech32, err := validatorN.KeyBech32(ctx, petritypes.ValidatorKeyName, "acc")
 		if err != nil {
@@ -387,7 +302,6 @@
 		if err := validatorN.CopyGenTx(ctx, firstValidator); err != nil {
 			return fmt.Errorf("failed to copy gentx from %s: %w", validatorN.GetDefinition().Name, err)
 		}
->>>>>>> 50e997fb
 	}
 
 	if err := firstValidator.CollectGenTxs(ctx); err != nil {
@@ -415,11 +329,7 @@
 	for i := range c.Validators {
 		v := c.Validators[i]
 		eg.Go(func() error {
-<<<<<<< HEAD
-			c.logger.Info("overwriting genesis for validator", zap.String("validator", v.GetTask().Definition.Name))
-=======
 			c.logger.Info("overwriting genesis for validator", zap.String("validator", v.GetDefinition().Name))
->>>>>>> 50e997fb
 			if err := v.OverwriteGenesisFile(ctx, genbz); err != nil {
 				return err
 			}
@@ -436,11 +346,7 @@
 	for i := range c.Nodes {
 		n := c.Nodes[i]
 		eg.Go(func() error {
-<<<<<<< HEAD
-			c.logger.Info("overwriting node genesis", zap.String("node", n.GetTask().Definition.Name))
-=======
 			c.logger.Info("overwriting node genesis", zap.String("node", n.GetDefinition().Name))
->>>>>>> 50e997fb
 			if err := n.OverwriteGenesisFile(ctx, genbz); err != nil {
 				return err
 			}
@@ -461,13 +367,8 @@
 	for i := range c.Validators {
 		v := c.Validators[i]
 		eg.Go(func() error {
-<<<<<<< HEAD
-			c.logger.Info("starting validator task", zap.String("validator", v.GetTask().Definition.Name))
-			if err := v.GetTask().Start(ctx, true); err != nil {
-=======
 			c.logger.Info("starting validator task", zap.String("validator", v.GetDefinition().Name))
 			if err := v.Start(ctx); err != nil {
->>>>>>> 50e997fb
 				return err
 			}
 			return nil
@@ -477,13 +378,8 @@
 	for i := range c.Nodes {
 		n := c.Nodes[i]
 		eg.Go(func() error {
-<<<<<<< HEAD
-			c.logger.Info("starting node task", zap.String("node", n.GetTask().Definition.Name))
-			if err := n.GetTask().Start(ctx, true); err != nil {
-=======
 			c.logger.Info("starting node task", zap.String("node", n.GetDefinition().Name))
 			if err := n.Start(ctx); err != nil {
->>>>>>> 50e997fb
 				return err
 			}
 			return nil
