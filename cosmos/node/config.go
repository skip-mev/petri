package node

import (
	"bytes"
	"context"
	"fmt"
<<<<<<< HEAD
	"reflect"
	"time"

	toml "github.com/pelletier/go-toml/v2"

	petritypes "github.com/skip-mev/petri/core/v2/types"
=======

	"github.com/pelletier/go-toml/v2"

	"reflect"
	"time"

	petritypes "github.com/skip-mev/petri/core/v3/types"
>>>>>>> 50e997fb
)

type Toml map[string]any

// recursiveModifyToml will apply toml modifications at the current depth,
// then recurse for new depths
func recursiveModifyToml(c map[string]any, modifications Toml) error {
	for key, value := range modifications {
		if reflect.ValueOf(value).Kind() == reflect.Map {
			cV, ok := c[key]
			if !ok {
				// Did not find section in existing config, populating fresh.
				cV = make(Toml)
			}
			// Retrieve existing config to apply overrides to.
			cVM, ok := cV.(map[string]any)

			if !ok {
				return fmt.Errorf("failed to convert section to (map[string]any), found (%T)", cV)
			}
			if err := recursiveModifyToml(cVM, value.(Toml)); err != nil {
				return err
			}
			c[key] = cVM
		} else {
			// Not a map, so we can set override value directly.
			c[key] = value
		}
	}
	return nil
}

// GenerateDefaultConsensusConfig returns a default / sensible config for CometBFT
func GenerateDefaultConsensusConfig() Toml {
	cometBftConfig := make(Toml)

	// Set Log Level to info
	cometBftConfig["log_level"] = "info"

	p2p := make(Toml)

	// Allow p2p strangeness
	p2p["allow_duplicate_ip"] = true
	p2p["addr_book_strict"] = false

	cometBftConfig["p2p"] = p2p

	consensusConfig := make(Toml)

	blockTime := (time.Duration(2) * time.Second).String() // todo(zygimantass): make configurable
	consensusConfig["timeout_commit"] = blockTime
	consensusConfig["timeout_propose"] = blockTime

	cometBftConfig["consensus"] = consensusConfig

	instrumentationConfig := make(Toml)
	instrumentationConfig["prometheus"] = true

	cometBftConfig["instrumentation"] = instrumentationConfig

	rpc := make(Toml)

	// Enable public RPC
	rpc["laddr"] = "tcp://0.0.0.0:26657"
	rpc["allowed_origins"] = []string{"*"}

	cometBftConfig["rpc"] = rpc

	return cometBftConfig
}

// GenerateDefaultAppConfig returns a default / sensible config for the Cosmos SDK
func GenerateDefaultAppConfig(c petritypes.ChainConfig) Toml {
	sdkConfig := make(Toml)
	sdkConfig["minimum-gas-prices"] = c.GasPrices

	grpc := make(Toml)

	// Enable public GRPC
	grpc["address"] = "0.0.0.0:9090"

	sdkConfig["grpc"] = grpc

	api := make(Toml)

	// Enable public REST API
	api["enable"] = true
	api["swagger"] = true
	api["address"] = "tcp://0.0.0.0:1317"

	sdkConfig["api"] = api

	return sdkConfig
}

// ModifyTomlConfigFile will modify a TOML config file at filePath with the provided modifications.
// If a certain path defined in modifications is not found in the existing config, it will return an error
func (n *Node) ModifyTomlConfigFile(
	ctx context.Context,
	filePath string,
	modifications Toml,
) error {
	config, err := n.ReadFile(ctx, filePath)
	if err != nil {
		return fmt.Errorf("failed to retrieve %s: %w", filePath, err)
	}

	var c Toml
	if err := toml.Unmarshal(config, &c); err != nil {
		return fmt.Errorf("failed to unmarshal %s: %w", filePath, err)
	}

	if err := recursiveModifyToml(c, modifications); err != nil {
		return err
	}

	buf := new(bytes.Buffer)
	if err := toml.NewEncoder(buf).Encode(c); err != nil {
		return err
	}

	if err := n.WriteFile(ctx, filePath, buf.Bytes()); err != nil {
		return fmt.Errorf("overwriting %s: %w", filePath, err)
	}

	return nil
}

// SetDefaultConfigs will generate the default configs for CometBFT and the app, and write them to disk
func (n *Node) SetDefaultConfigs(ctx context.Context) error {
	appConfig := GenerateDefaultAppConfig(n.GetChainConfig())
	consensusConfig := GenerateDefaultConsensusConfig()

	if err := n.ModifyTomlConfigFile(
		ctx,
		"config/app.toml",
		appConfig,
	); err != nil {
		return err
	}

	if err := n.ModifyTomlConfigFile(
		ctx,
		"config/config.toml",
		consensusConfig,
	); err != nil {
		return err
	}

	return nil
}

// SetPersistentPeers will set the node's persistent peers in the CometBFT config
func (n *Node) SetPersistentPeers(ctx context.Context, peers string) error {
	cometBftConfig := make(Toml)

	p2pConfig := make(Toml)
	p2pConfig["persistent_peers"] = peers

	cometBftConfig["p2p"] = p2pConfig

	return n.ModifyTomlConfigFile(
		ctx,
		"config/config.toml",
		cometBftConfig,
	)
}<|MERGE_RESOLUTION|>--- conflicted
+++ resolved
@@ -4,14 +4,6 @@
 	"bytes"
 	"context"
 	"fmt"
-<<<<<<< HEAD
-	"reflect"
-	"time"
-
-	toml "github.com/pelletier/go-toml/v2"
-
-	petritypes "github.com/skip-mev/petri/core/v2/types"
-=======
 
 	"github.com/pelletier/go-toml/v2"
 
@@ -19,7 +11,6 @@
 	"time"
 
 	petritypes "github.com/skip-mev/petri/core/v3/types"
->>>>>>> 50e997fb
 )
 
 type Toml map[string]any
